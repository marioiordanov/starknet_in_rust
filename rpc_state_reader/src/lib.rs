use core::fmt;
use dotenv::dotenv;
use serde::{Deserialize, Deserializer};
use serde_json::json;
use serde_with::{serde_as, DeserializeAs};
use starknet::core::types::ContractClass;
use starknet_in_rust::{
    core::errors::state_errors::StateError,
    felt::Felt252,
    services::api::contract_classes::compiled_class::CompiledClass,
    state::{state_api::StateReader, state_cache::StorageEntry},
    utils::{Address, ClassHash, CompiledClassHash},
};
use std::env;
use thiserror::Error;

/// Starknet chains supported in Infura.
#[derive(Debug, Clone, Copy)]
pub enum RpcChain {
    MainNet,
    TestNet,
    TestNet2,
}

impl fmt::Display for RpcChain {
    fn fmt(&self, f: &mut fmt::Formatter<'_>) -> fmt::Result {
        match self {
            RpcChain::MainNet => write!(f, "starknet-mainnet"),
            RpcChain::TestNet => write!(f, "starknet-goerli"),
            RpcChain::TestNet2 => write!(f, "starknet-goerli2"),
        }
    }
}

/// A [StateReader] that holds all the data in memory.
///
/// This implementation is uses HTTP requests to call the RPC endpoint,
/// using Infura.
/// In order to use it an Infura API key is necessary.
pub struct RpcState {
    /// Enum with one of the supported Infura chains/
    chain: RpcChain,
    /// Infura API key.
    api_key: String,
    /// Struct that holds information on the block where we are going to use to read the state.
    block: BlockValue,
}

#[derive(Debug, Error)]
enum RpcError {
    #[error("RPC call failed with error: {0}")]
    RpcCall(String),
    #[error("Request failed with error: {0}")]
    Request(String),
    #[error("Failed to cast from: {0} to: {1} with error: {2}")]
    Cast(String, String, String),
}

/// [`BlockValue`] is an Enum that represent which block we are going to use to retrieve information.
#[allow(dead_code)]
pub enum BlockValue {
    /// String one of: ["latest", "pending"]
    Tag(serde_json::Value),
    /// Integer
    Number(serde_json::Value),
    /// String with format: 0x{felt252}
    Hash(serde_json::Value),
}

impl BlockValue {
    fn to_value(&self) -> serde_json::Value {
        match self {
            BlockValue::Tag(block_tag) => block_tag.clone(),
            BlockValue::Number(block_number) => json!({ "block_number": block_number }),
            BlockValue::Hash(block_hash) => json!({ "block_hash": block_hash }),
        }
    }
}

#[derive(Debug, Deserialize)]
struct RpcResponseProgram {
    result: ContractClass,
}

// We use this new struct to cast the string that contains a [`Felt252`] in hex to a [`Felt252`]
struct FeltHex;

impl<'de> DeserializeAs<'de, Felt252> for FeltHex {
    fn deserialize_as<D>(deserializer: D) -> Result<Felt252, D::Error>
    where
        D: Deserializer<'de>,
    {
        let value = String::deserialize(deserializer)?;
        match value.starts_with("0x") {
            true => Ok(Felt252::parse_bytes(value[2..].as_bytes(), 16).unwrap()),
            false => Ok(Felt252::parse_bytes(value.as_bytes(), 16).unwrap()),
        }
    }
}

#[serde_as]
#[derive(Debug, Deserialize)]
struct RpcResponseFelt252 {
    #[serde_as(as = "FeltHex")]
    result: Felt252,
}

impl RpcState {
    pub fn new(chain: RpcChain, block: BlockValue) -> Self {
        if env::var("INFURA_API_KEY").is_err() {
            dotenv().expect("Missing .env file");
        }
        Self {
            chain,
            api_key: env::var("INFURA_API_KEY")
                .expect("Missing API Key in environment: INFURA_API_KEY"),
            block,
        }
    }

    fn rpc_call<T: for<'a> Deserialize<'a>>(
        &self,
        params: &serde_json::Value,
    ) -> Result<T, RpcError> {
        let response = ureq::post(&format!(
            "https://{}.infura.io/v3/{}",
            self.chain, self.api_key
        ))
        .set("Content-Type", "application/json")
        .set("accept", "application/json")
        .send_json(params)
        .map_err(|err| RpcError::Request(err.to_string()))?
        .into_string()
        .map_err(|err| {
            RpcError::Cast("Response".to_owned(), "String".to_owned(), err.to_string())
        })?;
        serde_json::from_str(&response).map_err(|err| RpcError::RpcCall(err.to_string()))
    }
}

impl StateReader for RpcState {
    fn get_contract_class(&self, class_hash: &ClassHash) -> Result<CompiledClass, StateError> {
        let params = ureq::json!({
            "jsonrpc": "2.0",
            "method": "starknet_getClass",
            "params": [self.block.to_value(), format!("0x{}", Felt252::from_bytes_be(class_hash).to_str_radix(16))],
            "id": 1
        });

        let response: RpcResponseProgram = self
            .rpc_call(&params)
            .map_err(|err| StateError::CustomError(err.to_string()))?;

        Ok(CompiledClass::from(response.result))
    }

    fn get_class_hash_at(&self, contract_address: &Address) -> Result<ClassHash, StateError> {
        let params = ureq::json!({
            "jsonrpc": "2.0",
            "method": "starknet_getClassHashAt",
            "params": [self.block.to_value(), format!("0x{}", contract_address.0.to_str_radix(16))],
            "id": 1
        });

        let resp: RpcResponseFelt252 = self
            .rpc_call(&params)
            .map_err(|err| StateError::CustomError(err.to_string()))?;

        Ok(resp.result.to_be_bytes())
    }

    fn get_nonce_at(&self, contract_address: &Address) -> Result<Felt252, StateError> {
        let params = ureq::json!({
            "jsonrpc": "2.0",
            "method": "starknet_getNonce",
            "params": [self.block.to_value(), format!("0x{}", contract_address.0.to_str_radix(16))],
            "id": 1
        });

        let resp: RpcResponseFelt252 = self
            .rpc_call(&params)
            .map_err(|err| StateError::CustomError(err.to_string()))?;

        Ok(resp.result)
    }

    fn get_storage_at(&self, storage_entry: &StorageEntry) -> Result<Felt252, StateError> {
        let params = ureq::json!({
            "jsonrpc": "2.0",
            "method": "starknet_getStorageAt",
            "params": [format!("0x{}", storage_entry.0 .0.to_str_radix(16)), format!(
                "0x{}",
                Felt252::from_bytes_be(&storage_entry.1).to_str_radix(16)
            ), self.block.to_value()],
            "id": 1
        });

        let resp: RpcResponseFelt252 = self
            .rpc_call(&params)
            .map_err(|err| StateError::CustomError(err.to_string()))?;

        Ok(resp.result)
    }

    fn get_compiled_class_hash(
        &self,
        _class_hash: &ClassHash,
    ) -> Result<CompiledClassHash, StateError> {
        todo!()
    }
}

#[cfg(test)]
mod tests {
    use std::sync::Arc;

    use super::*;
    use starknet_in_rust::{
        definitions::{
            block_context::{BlockContext, StarknetChainId, StarknetOsConfig},
            constants::{
                DEFAULT_CAIRO_RESOURCE_FEE_WEIGHTS,
                DEFAULT_CONTRACT_STORAGE_COMMITMENT_TREE_HEIGHT,
                DEFAULT_GLOBAL_STATE_COMMITMENT_TREE_HEIGHT, DEFAULT_INVOKE_TX_MAX_N_STEPS,
                DEFAULT_VALIDATE_MAX_N_STEPS, EXECUTE_ENTRY_POINT_SELECTOR,
            },
        },
        felt::felt_str,
        state::{cached_state::CachedState, BlockInfo},
        transaction::InvokeFunction,
    };

    #[test]
    fn test_get_contract_class_cairo1() {
        let rpc_state = RpcState::new(
            RpcChain::MainNet,
            BlockValue::Tag(serde_json::to_value("latest").unwrap()),
        );
        // This belongs to
        // https://starkscan.co/class/0x0298e56befa6d1446b86ed5b900a9ba51fd2faa683cd6f50e8f833c0fb847216
        // which is cairo1.0

        let class_hash = felt_str!(
            "0298e56befa6d1446b86ed5b900a9ba51fd2faa683cd6f50e8f833c0fb847216",
            16
        );
        rpc_state
            .get_contract_class(&class_hash.to_be_bytes())
            .unwrap();
    }

    #[test]
    fn test_get_contract_class_cairo0() {
        let rpc_state = RpcState::new(
            RpcChain::MainNet,
            BlockValue::Tag(serde_json::to_value("latest").unwrap()),
        );

        let class_hash = felt_str!(
            "025ec026985a3bf9d0cc1fe17326b245dfdc3ff89b8fde106542a3ea56c5a918",
            16
        );
        rpc_state
            .get_contract_class(&class_hash.to_be_bytes())
            .unwrap();
    }

    #[test]
    fn test_get_class_hash_at() {
        let rpc_state = RpcState::new(
            RpcChain::MainNet,
            BlockValue::Tag(serde_json::to_value("latest").unwrap()),
        );
        let address = Address(felt_str!(
            "00b081f7ba1efc6fe98770b09a827ae373ef2baa6116b3d2a0bf5154136573a9",
            16
        ));
        assert_eq!(
            rpc_state.get_class_hash_at(&address).unwrap(),
            felt_str!(
                "025ec026985a3bf9d0cc1fe17326b245dfdc3ff89b8fde106542a3ea56c5a918",
                16
            )
            .to_be_bytes()
        );
    }

    #[test]
    fn test_get_nonce_at() {
        let rpc_state = RpcState::new(
            RpcChain::TestNet,
            BlockValue::Tag(serde_json::to_value("latest").unwrap()),
        );
        // Contract deployed by xqft which will not be used again, so nonce changes will not break
        // this test.
        let address = Address(felt_str!(
            "07185f2a350edcc7ea072888edb4507247de23e710cbd56084c356d265626bea",
            16
        ));
        assert_eq!(
            rpc_state.get_nonce_at(&address).unwrap(),
<<<<<<< HEAD
            felt_str!("2", 16)
=======
            felt_str!("0", 16)
>>>>>>> f05da407
        );
    }

    #[test]
    fn test_get_storage_at() {
        let rpc_state = RpcState::new(
            RpcChain::MainNet,
            BlockValue::Tag(serde_json::to_value("latest").unwrap()),
        );
        let storage_entry = (
            Address(felt_str!(
                "00b081f7ba1efc6fe98770b09a827ae373ef2baa6116b3d2a0bf5154136573a9",
                16
            )),
            [0; 32],
        );
        assert_eq!(
            rpc_state.get_storage_at(&storage_entry).unwrap(),
            felt_str!("0", 16)
        );
    }

    #[test]
    fn test_invoke_execute() {
        let contract_address = Address(felt_str!(
            "06fcccb8c9c5bc490600d0d3a95134d3b2aacec7461fc1930178215803fa8d0c",
            16
        ));
        let entry_point_selector = EXECUTE_ENTRY_POINT_SELECTOR.clone();

        let max_fee = 103000000000000;
        let version = felt_str!("100000000000000000000000000000001", 16);

        let calldata = vec![
            felt_str!("1", 16),
            felt_str!(
                "49d36570d4e46f48e99674bd3fcc84644ddd6b96f7c741b1562b82f9e004dc7",
                16
            ),
            felt_str!(
                "83afd3f4caedc6eebf44246fe54e38c95e3179a5ec9ea81740eca5b482d12e",
                16
            ),
            felt_str!("0", 16),
            felt_str!("3", 16),
            felt_str!("3", 16),
            felt_str!(
                "54ae4dbc24999badc9a161f6f4b72156ca7da92da93046fcbb48680a324ac7c",
                16
            ),
            felt_str!("26f00fdabd0000", 16),
            felt_str!("0", 16),
        ];

        let signature = vec![
            felt_str!(
                "63cdad41f8f99362b181296492597edef76083a23a71e890c150eda0a848ce2",
                16
            ),
            felt_str!(
                "3064c7d20438426f1384ddb09cc2bdc1304cfc5dd9d7f7c46de8173f2bc71cf",
                16
            ),
        ];

        let nonce = Some(felt_str!("8"));

        let internal_invoke_function = InvokeFunction::new_with_tx_hash(
            contract_address,
            entry_point_selector,
            max_fee,
            version,
            calldata,
            signature,
            nonce,
            felt_str!(
                "014640564509873cf9d24a311e1207040c8b60efd38d96caef79855f0b0075d5",
                16
            ),
        )
        .unwrap()
        .create_for_simulation(false, false, true, false); // we could include the fee transfer by setting up correctly the BlockContext

        // Instantiate CachedState
        let state_reader = RpcState::new(
            RpcChain::MainNet,
            BlockValue::Number(serde_json::to_value(90_006).unwrap()),
        );

        let mut state = CachedState::new(Arc::new(state_reader), None, None);

        let _result = internal_invoke_function
            .execute(&mut state, &BlockContext::default(), 0)
            .unwrap();
    }

    /// Invoke transaction test using the transaction:
    /// https://starkscan.co/tx/0x06da92cfbdceac5e5e94a1f40772d6c79d34f011815606742658559ec77b6955
    #[test]
    fn test_invoke_mainnet_0x06da92cfbdceac5e5e94a1f40772d6c79d34f011815606742658559ec77b6955() {
        // Tx Hash without the "0x" prefix.
        let tx_hash_str = "06da92cfbdceac5e5e94a1f40772d6c79d34f011815606742658559ec77b6955";

        // Retrieve the transaction information from the RPC endpoint.
        let rpc_state = RpcState::new(RpcChain::MainNet, BlockValue::Number(90003.into()));
        let get_tx_params = ureq::json!({
            "jsonrpc": "2.0",
            "method": "starknet_getTransactionByHash",
            "params": [format!("0x{}", tx_hash_str)],
            "id": 1
        });
        let tx_mainnet: serde_json::Value = rpc_state.rpc_call(&get_tx_params).unwrap();
        let get_block_info_params = ureq::json!({
            "jsonrpc": "2.0",
            "method": "starknet_getBlockWithTxHashes",
            "params": [rpc_state.block.to_value()],
            "id": 1
        });
        let block_info: serde_json::Value = rpc_state.rpc_call(&get_block_info_params).unwrap();

        // Convert returned data from the tx to our types.
        let tx_hash = felt_str!(format!("{}", tx_hash_str), 16);
        let contract_address = Address(felt_str!(
            tx_mainnet["result"]["sender_address"]
                .as_str()
                .unwrap()
                .strip_prefix("0x")
                .unwrap(),
            16
        ));
        let entry_point_selector = EXECUTE_ENTRY_POINT_SELECTOR.clone();
        let max_fee = u128::from_str_radix(
            tx_mainnet["result"]["max_fee"]
                .as_str()
                .unwrap()
                .strip_prefix("0x")
                .unwrap(),
            16,
        )
        .unwrap();
        let version = felt_str!(
            tx_mainnet["result"]["version"]
                .as_str()
                .unwrap()
                .strip_prefix("0x")
                .unwrap(),
            16
        );
        let calldata = tx_mainnet["result"]["calldata"]
            .as_array()
            .unwrap()
            .iter()
            .map(|felt_as_value| {
                felt_str!(
                    felt_as_value.as_str().unwrap().strip_prefix("0x").unwrap(),
                    16
                )
            })
            .collect::<Vec<Felt252>>();
        let signature = tx_mainnet["result"]["signature"]
            .as_array()
            .unwrap()
            .iter()
            .map(|felt_as_value| {
                felt_str!(
                    felt_as_value.as_str().unwrap().strip_prefix("0x").unwrap(),
                    16
                )
            })
            .collect::<Vec<Felt252>>();
        let nonce = Some(felt_str!(
            tx_mainnet["result"]["nonce"]
                .as_str()
                .unwrap()
                .strip_prefix("0x")
                .unwrap(),
            16
        ));

        // Create InvokeFunction with the converted data.
        let internal_invoke_function = InvokeFunction::new_with_tx_hash(
            contract_address,
            entry_point_selector,
            max_fee,
            version,
            calldata,
            signature,
            nonce,
            tx_hash,
        )
        .unwrap()
        .create_for_simulation(false, false, false, false);

        // Instantiate CachedState
        let state_reader = RpcState::new(
            RpcChain::MainNet,
            BlockValue::Number(serde_json::to_value(90_002).unwrap()),
        );

        let mut state = CachedState::new(Arc::new(state_reader), None, None);

        // BlockContext with mainnet data.
        // TODO look how to get this value from RPC call.
        let gas_price_str = "13575501577";
        let gas_price_u128 = gas_price_str.parse::<u128>().unwrap();
        let gas_price_u64 = gas_price_str.parse::<u64>().unwrap();

        let fee_token_address = Address(felt_str!(
            "049d36570d4e46f48e99674bd3fcc84644ddd6b96f7c741b1562b82f9e004dc7",
            16
        ));
        let starknet_os_config = StarknetOsConfig::new(
            StarknetChainId::MainNet.to_felt(),
            fee_token_address.clone(),
            gas_price_u128,
        );

        let block_info = BlockInfo {
            block_number: block_info["result"]["block_number"]
                .to_string()
                .parse::<u64>()
                .unwrap(),
            block_timestamp: block_info["result"]["timestamp"]
                .to_string()
                .parse::<u64>()
                .unwrap(),
            gas_price: gas_price_u64,
            sequencer_address: fee_token_address,
        };

        let block_context = BlockContext::new(
            starknet_os_config,
            DEFAULT_CONTRACT_STORAGE_COMMITMENT_TREE_HEIGHT,
            DEFAULT_GLOBAL_STATE_COMMITMENT_TREE_HEIGHT,
            DEFAULT_CAIRO_RESOURCE_FEE_WEIGHTS.clone(),
            DEFAULT_INVOKE_TX_MAX_N_STEPS,
            DEFAULT_VALIDATE_MAX_N_STEPS,
            block_info,
            Default::default(),
            true,
        );

        let _result = internal_invoke_function
            .execute(&mut state, &block_context, 0)
            .unwrap();
    }

    /// Invoke transaction test using the transaction:
    /// https://testnet.starkscan.co/tx/0x074dab0828ec1b6cfde5188c41d41af1c198192a7d118217f95a802aa923dacf
    #[test]
    fn test_invoke_mainnet_0x074dab0828ec1b6cfde5188c41d41af1c198192a7d118217f95a802aa923dacf() {
        // Tx Hash without the "0x" prefix.
        let tx_hash_str = "074dab0828ec1b6cfde5188c41d41af1c198192a7d118217f95a802aa923dacf";

        let tx_hash = felt_str!(format!("{}", tx_hash_str), 16);
        let contract_address = Address(felt_str!(
            "02dc97a4cc28fa95be6a6ae92cc1a2e3fb07eb6866c65e039daa75391806c254",
            16
        ));
        let entry_point_selector = EXECUTE_ENTRY_POINT_SELECTOR.clone();
        let max_fee = 10811422177042;
        let version = felt_str!("1", 16);
        let calldata = [
            felt_str!("1", 16),
            felt_str!(
                "12d37c39a385cf56801b57626e039147abce1183ce55e419e4296398b81d9e2",
                16
            ),
            felt_str!(
                "112e35f48499939272000bd72eb840e502ca4c3aefa8800992e8defb746e0c9",
                16
            ),
            felt_str!("0", 16),
            felt_str!("3", 16),
            felt_str!("3", 16),
            felt_str!("1", 16),
            felt_str!("1", 16),
            felt_str!("10", 16),
        ]
        .to_vec();

        let signature = [
            felt_str!(
                "3043488d10251917860d388304d993d259c750f28f147bf986e2f6e6af28df2",
                16
            ),
            felt_str!(
                "24bfcbb6be97350eaeb42f2d81dd66efa92ef725c2ad3127750b67ffd50508d",
                16
            ),
        ]
        .to_vec();
        let nonce = Some(felt_str!("4", 16));

        // Create InvokeFunction with the converted data.
        let internal_invoke_function = InvokeFunction::new_with_tx_hash(
            contract_address,
            entry_point_selector,
            max_fee,
            version,
            calldata,
            signature,
            nonce,
            tx_hash,
        )
        .unwrap()
        .create_for_simulation(false, false, false, false);

        // Instantiate CachedState
        let state_reader = RpcState::new(
            RpcChain::TestNet,
            BlockValue::Number(serde_json::to_value(838683).unwrap()),
        );

        let mut state = CachedState::new(Arc::new(state_reader), None, None);

        // BlockContext with mainnet data.
        // TODO look how to get this value from RPC call.
        let gas_price_str = "2888823561";
        let gas_price_u128 = gas_price_str.parse::<u128>().unwrap();
        let gas_price_u64 = gas_price_str.parse::<u64>().unwrap();

        let fee_token_address = Address(felt_str!(
            "049d36570d4e46f48e99674bd3fcc84644ddd6b96f7c741b1562b82f9e004dc7",
            16
        ));
        let starknet_os_config = StarknetOsConfig::new(
            StarknetChainId::TestNet.to_felt(),
            fee_token_address,
            gas_price_u128,
        );

        let block_info = BlockInfo {
            block_number: 838684,
            block_timestamp: 10,
            gas_price: gas_price_u64,
            sequencer_address: Address(felt_str!(
                "01176a1bd84444c89232ec27754698e5d2e7e1a7f1539f12027f28b23ec9f3d8",
                16
            )),
        };

        let block_context = BlockContext::new(
            starknet_os_config,
            DEFAULT_CONTRACT_STORAGE_COMMITMENT_TREE_HEIGHT,
            DEFAULT_GLOBAL_STATE_COMMITMENT_TREE_HEIGHT,
            DEFAULT_CAIRO_RESOURCE_FEE_WEIGHTS.clone(),
            DEFAULT_INVOKE_TX_MAX_N_STEPS,
            DEFAULT_VALIDATE_MAX_N_STEPS,
            block_info,
            Default::default(),
            true,
        );

        let _result = internal_invoke_function
            .execute(&mut state, &block_context, 0)
            .unwrap();
    }

    /// Invoke transaction test using the transaction:
    /// https://testnet-2.starkscan.co/tx/0x019feb888a2d53ffddb7a1750264640afab8e9c23119e648b5259f1b5e7d51bc
    #[test]
    fn test_invoke_testnet2_0x019feb888a2d53ffddb7a1750264640afab8e9c23119e648b5259f1b5e7d51bc() {
        // Tx Hash without the "0x" prefix.
        let tx_hash_str = "019feb888a2d53ffddb7a1750264640afab8e9c23119e648b5259f1b5e7d51bc";

        let tx_hash = felt_str!(format!("{}", tx_hash_str), 16);
        let entry_point_selector = EXECUTE_ENTRY_POINT_SELECTOR.clone();
        let max_fee = 10811422177042;
        let version = felt_str!("1", 16);

        let calldata = [
            felt_str!("1", 16),
            felt_str!(
                "690c876e61beda61e994543af68038edac4e1cb1990ab06e52a2d27e56a1232",
                16
            ),
            felt_str!(
                "1f24f689ced5802b706d7a2e28743fe45c7bfa37431c97b1c766e9622b65573",
                16
            ),
            felt_str!("0", 16),
            felt_str!("9", 16),
            felt_str!("9", 16),
            felt_str!("4", 16),
            felt_str!("4254432d55534443", 16),
            felt_str!("f02e7324ecbd65ce267", 16),
            felt_str!("5754492d55534443", 16),
            felt_str!("8e13050d06d8f514c", 16),
            felt_str!("4554482d55534443", 16),
            felt_str!("f0e4a142c3551c149d", 16),
            felt_str!("4a50592d55534443", 16),
            felt_str!("38bd34c31a0a5c", 16),
        ]
        .to_vec();

        let signature = [
            felt_str!(
                "ffab1c47d8d5e5b76bdcc4af79e98205716c36b440f20244c69599a91ace58",
                16
            ),
            felt_str!(
                "6aa48a0906c9c1f7381c1a040c043b649eeac1eea08f24a9d07813f6b1d05fe",
                16
            ),
        ]
        .to_vec();
        let nonce = Some(16930.into());

        // Instantiate CachedState
        let state_reader = RpcState::new(
            RpcChain::TestNet2,
            BlockValue::Number(serde_json::to_value(123001).unwrap()),
        );

        let get_tx_params = ureq::json!({
            "jsonrpc": "2.0",
            "method": "starknet_getTransactionByHash",
            "params": [format!("0x{}", tx_hash_str)],
            "id": 1
        });
        let tx_testnet2: serde_json::Value = state_reader.rpc_call(&get_tx_params).unwrap();
        let get_block_info_params = ureq::json!({
            "jsonrpc": "2.0",
            "method": "starknet_getBlockWithTxHashes",
            "params": [state_reader.block.to_value()],
            "id": 1
        });
        let block_info: serde_json::Value = state_reader.rpc_call(&get_block_info_params).unwrap();

        let contract_address = Address(felt_str!(
            tx_testnet2["result"]["sender_address"]
                .as_str()
                .unwrap()
                .strip_prefix("0x")
                .unwrap(),
            16
        ));

        // Create InvokeFunction with the converted data.
        let internal_invoke_function = InvokeFunction::new_with_tx_hash(
            contract_address,
            entry_point_selector,
            max_fee,
            version,
            calldata,
            signature,
            nonce,
            tx_hash,
        )
        .unwrap()
        .create_for_simulation(true, false, true, true);

        // BlockContext with mainnet data.
        // TODO look how to get this value from RPC call.
        let gas_price_str = "2888823561";
        let gas_price_u128 = gas_price_str.parse::<u128>().unwrap();
        let gas_price_u64 = gas_price_str.parse::<u64>().unwrap();

        let fee_token_address = Address(felt_str!(
            "49d36570d4e46f48e99674bd3fcc84644ddd6b96f7c741b1562b82f9e004dc7",
            16
        ));

        let block_info = BlockInfo {
            block_number: block_info["result"]["block_number"]
                .to_string()
                .parse::<u64>()
                .unwrap(),
            block_timestamp: block_info["result"]["timestamp"]
                .to_string()
                .parse::<u64>()
                .unwrap(),
            gas_price: gas_price_u64,
            sequencer_address: fee_token_address.clone(),
        };

        let mut state = CachedState::new(Arc::new(state_reader), None, None);

        let starknet_os_config = StarknetOsConfig::new(
            StarknetChainId::TestNet2.to_felt(),
            fee_token_address,
            gas_price_u128,
        );

        let block_context = BlockContext::new(
            starknet_os_config,
            DEFAULT_CONTRACT_STORAGE_COMMITMENT_TREE_HEIGHT,
            DEFAULT_GLOBAL_STATE_COMMITMENT_TREE_HEIGHT,
            DEFAULT_CAIRO_RESOURCE_FEE_WEIGHTS.clone(),
            DEFAULT_INVOKE_TX_MAX_N_STEPS,
            DEFAULT_VALIDATE_MAX_N_STEPS,
            block_info,
            Default::default(),
            true,
        );

        let _result = internal_invoke_function
            .execute(&mut state, &block_context, 0)
            .unwrap();
    }
}<|MERGE_RESOLUTION|>--- conflicted
+++ resolved
@@ -299,11 +299,7 @@
         ));
         assert_eq!(
             rpc_state.get_nonce_at(&address).unwrap(),
-<<<<<<< HEAD
-            felt_str!("2", 16)
-=======
             felt_str!("0", 16)
->>>>>>> f05da407
         );
     }
 
