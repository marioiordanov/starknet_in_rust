--- conflicted
+++ resolved
@@ -45,10 +45,6 @@
 anyhow = "1.0.66"
 once_cell = "1.17.1"
 starknet = { workspace = true }
-<<<<<<< HEAD
-base64 = { version = "0.21.0", default-features = false, features = ["alloc"] }
-=======
->>>>>>> a21f7e6f
 flate2 = "1.0.25"
 
 [dev-dependencies]
